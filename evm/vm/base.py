from __future__ import absolute_import
from abc import (
    ABCMeta,
    abstractmethod
)

import contextlib
import logging
import rlp

from eth_utils import (
    keccak,
    to_tuple,
)

from evm.constants import (
    GENESIS_PARENT_HASH,
    MAX_PREV_HEADER_DEPTH,
    MAX_UNCLES,
)
from evm.exceptions import (
    BlockNotFound,
    ValidationError,
)
from evm.rlp.headers import (
    BlockHeader,
)
from evm.utils.datatypes import (
    Configurable,
)
from evm.utils.db import (
    get_parent_header,
    get_block_header_by_hash,
)
from evm.utils.headers import (
    generate_header_from_parent_header,
)
from evm.validation import (
    validate_length_lte,
    validate_gas_limit,
)
from evm.vm.message import (
    Message,
)


class BaseVM(Configurable, metaclass=ABCMeta):
    """
    The VM class represents the Chain rules for a specific protocol definition
    such as the Frontier or Homestead network.  Define a Chain which specifies
    the individual VM classes for each fork of the protocol rules within that
    network.
    """
    chaindb = None
    _state_class = None

    def __init__(self, header, chaindb):
        self.chaindb = chaindb
        block_class = self.get_block_class()
        self.block = block_class.from_header(header=header, chaindb=self.chaindb)

    #
    # Logging
    #
    @property
    def logger(self):
        return logging.getLogger('evm.vm.base.VM.{0}'.format(self.__class__.__name__))

    #
    # Execution
    #
    def apply_transaction(self, transaction):
        """
        Apply the transaction to the vm in the current block.
        """
        computation, block, trie_data_dict = self.state.apply_transaction(
            transaction,
            self.block,
        )
        self.block = block

        # Persist changed transaction and receipt key-values to self.chaindb.
        self.chaindb.persist_trie_data_dict(trie_data_dict)

        self.clear_journal()

        return computation, self.block

    def execute_bytecode(self,
                         origin,
                         gas_price,
                         gas,
                         to,
                         sender,
                         value,
                         data,
                         code,
                         code_address=None,
                         ):
        if origin is None:
            origin = sender

        # Construct a message
        message = Message(
            gas=gas,
            to=to,
            sender=sender,
            value=value,
            data=data,
            code=code,
            code_address=code_address,
        )

        # Construction a tx context
        transaction_context = self.state.get_transaction_context_class()(
            gas_price=gas_price,
            origin=origin,
        )

        # Execute it in the VM
        return self.state.get_computation(message, transaction_context).apply_computation(
            self.state,
            message,
            transaction_context,
        )

    #
    # Mining
    #
    def import_block(self, block):
        self.configure_header(
            coinbase=block.header.coinbase,
            gas_limit=block.header.gas_limit,
            timestamp=block.header.timestamp,
            extra_data=block.header.extra_data,
            mix_hash=block.header.mix_hash,
            nonce=block.header.nonce,
            uncles_hash=keccak(rlp.encode(block.uncles)),
        )

        # run all of the transactions.
        for transaction in block.transactions:
            self.apply_transaction(transaction)

        # transfer the list of uncles.
        self.block.uncles = block.uncles

        return self.mine_block()

    def mine_block(self, *args, **kwargs):
        """
        Mine the current block. Proxies to self.pack_block method.
        """
        block = self.block
        self.pack_block(block, *args, **kwargs)

        if block.number == 0:
            return block

        block = self.state.finalize_block(block)

        return block

    def pack_block(self, block, *args, **kwargs):
        """
        Pack block for mining.

        :param bytes coinbase: 20-byte public address to receive block reward
        :param bytes uncles_hash: 32 bytes
        :param bytes state_root: 32 bytes
        :param bytes transaction_root: 32 bytes
        :param bytes receipt_root: 32 bytes
        :param int bloom:
        :param int gas_used:
        :param bytes extra_data: 32 bytes
        :param bytes mix_hash: 32 bytes
        :param bytes nonce: 8 bytes
        """
        if 'uncles' in kwargs:
            block.uncles = kwargs.pop('uncles')
            kwargs.setdefault('uncles_hash', keccak(rlp.encode(block.uncles)))

        header = block.header
        provided_fields = set(kwargs.keys())
        known_fields = set(tuple(zip(*BlockHeader.fields))[0])
        unknown_fields = provided_fields.difference(known_fields)

        if unknown_fields:
            raise AttributeError(
                "Unable to set the field(s) {0} on the `BlockHeader` class. "
                "Received the following unexpected fields: {1}.".format(
                    ", ".join(known_fields),
                    ", ".join(unknown_fields),
                )
            )

        for key, value in kwargs.items():
            setattr(header, key, value)

        # Perform validation
        self.validate_block(block)

        return block

    @contextlib.contextmanager
    def state_in_temp_block(self):
        header = self.block.header
        temp_block = self.generate_block_from_parent_header_and_coinbase(header, header.coinbase)
        prev_hashes = (header.hash, ) + self.previous_hashes
        state = self.get_state(self.chaindb, temp_block, prev_hashes)
<<<<<<< HEAD
        if state.gas_used > 0:
            raise Exception("There must not be any gas used in a fresh temporary block")
=======
        assert state.gas_used == 0, "There must not be any gas used in a fresh temporary block"
>>>>>>> dcb7ed5a

        snapshot = state.snapshot()
        yield state
        state.revert(snapshot)

    @classmethod
    def generate_block_from_parent_header_and_coinbase(cls, parent_header, coinbase):
        """
        Generate block from parent header and coinbase.
        """
        block_header = generate_header_from_parent_header(
            cls.compute_difficulty,
            parent_header,
            coinbase,
            timestamp=parent_header.timestamp + 1,
        )
        block = cls.get_block_class()(
            block_header,
            transactions=[],
            uncles=[],
        )
        return block

    #
    # Validate
    #
    def validate_block(self, block):
        if not block.is_genesis:
            parent_header = get_parent_header(block.header, self.chaindb)

            validate_gas_limit(block.header.gas_limit, parent_header.gas_limit)
            validate_length_lte(block.header.extra_data, 32, title="BlockHeader.extra_data")

            # timestamp
            if block.header.timestamp < parent_header.timestamp:
                raise ValidationError(
                    "`timestamp` is before the parent block's timestamp.\n"
                    "- block  : {0}\n"
                    "- parent : {1}. ".format(
                        block.header.timestamp,
                        parent_header.timestamp,
                    )
                )
            elif block.header.timestamp == parent_header.timestamp:
                raise ValidationError(
                    "`timestamp` is equal to the parent block's timestamp\n"
                    "- block : {0}\n"
                    "- parent: {1}. ".format(
                        block.header.timestamp,
                        parent_header.timestamp,
                    )
                )

        if len(block.uncles) > MAX_UNCLES:
            raise ValidationError(
                "Blocks may have a maximum of {0} uncles.  Found "
                "{1}.".format(MAX_UNCLES, len(block.uncles))
            )

        for uncle in block.uncles:
            self.validate_uncle(block, uncle)

        if not self.state.is_key_exists(block.header.state_root):
            raise ValidationError(
                "`state_root` was not found in the db.\n"
                "- state_root: {0}".format(
                    block.header.state_root,
                )
            )
        local_uncle_hash = keccak(rlp.encode(block.uncles))
        if local_uncle_hash != block.header.uncles_hash:
            raise ValidationError(
                "`uncles_hash` and block `uncles` do not match.\n"
                " - num_uncles       : {0}\n"
                " - block uncle_hash : {1}\n"
                " - header uncle_hash: {2}".format(
                    len(block.uncles),
                    local_uncle_hash,
                    block.header.uncle_hash,
                )
            )

    def validate_uncle(self, block, uncle):
        if uncle.block_number >= block.number:
            raise ValidationError(
                "Uncle number ({0}) is higher than block number ({1})".format(
                    uncle.block_number, block.number))
        try:
            parent_header = get_block_header_by_hash(uncle.parent_hash, self.chaindb)
        except BlockNotFound:
            raise ValidationError(
                "Uncle ancestor not found: {0}".format(uncle.parent_hash))
        if uncle.block_number != parent_header.block_number + 1:
            raise ValidationError(
                "Uncle number ({0}) is not one above ancestor's number ({1})".format(
                    uncle.block_number, parent_header.block_number))
        if uncle.timestamp < parent_header.timestamp:
            raise ValidationError(
                "Uncle timestamp ({0}) is before ancestor's timestamp ({1})".format(
                    uncle.timestamp, parent_header.timestamp))
        if uncle.gas_used > uncle.gas_limit:
            raise ValidationError(
                "Uncle's gas usage ({0}) is above the limit ({1})".format(
                    uncle.gas_used, uncle.gas_limit))

    #
    # Transactions
    #

    @classmethod
    def get_transaction_class(cls):
        """
        Return the class that this VM uses for transactions.
        """
        return cls.get_block_class().get_transaction_class()

    def get_pending_transaction(self, transaction_hash):
        return self.chaindb.get_pending_transaction(transaction_hash, self.get_transaction_class())

    def create_transaction(self, *args, **kwargs):
        """
        Proxy for instantiating a transaction for this VM.
        """
        return self.get_transaction_class()(*args, **kwargs)

    def create_unsigned_transaction(self, *args, **kwargs):
        """
        Proxy for instantiating a transaction for this VM.
        """
        return self.get_transaction_class().create_unsigned_transaction(*args, **kwargs)

    #
    # Blocks
    #
    @classmethod
    def get_block_class(cls):
        """
        Return the class that the state class uses for blocks.
        """
        return cls.get_state_class().get_block_class()

    @classmethod
    def get_block_by_header(cls, block_header, db):
        return cls.get_block_class().from_header(block_header, db)

    @classmethod
    @to_tuple
    def get_prev_hashes(cls, last_block_hash, db):
        if last_block_hash == GENESIS_PARENT_HASH:
            return

        block_header = get_block_header_by_hash(last_block_hash, db)

        for _ in range(MAX_PREV_HEADER_DEPTH):
            yield block_header.hash
            try:
                block_header = get_parent_header(block_header, db)
            except (IndexError, BlockNotFound):
                break

    @property
    def previous_hashes(self):
        return self.get_prev_hashes(self.block.header.parent_hash, self.chaindb)

    #
    # Gas Usage API
    #
    def get_cumulative_gas_used(self, block):
        """
        Note return value of this function can be cached based on
        `self.receipt_db.root_hash`
        """
        if len(block.transactions):
            return block.get_receipts(self.chaindb)[-1].gas_used
        else:
            return 0

    #
    # Headers
    #
    @classmethod
    @abstractmethod
    def create_header_from_parent(cls, parent_header, **header_params):
        """
        Creates and initializes a new block header from the provided
        `parent_header`.
        """
        raise NotImplementedError("Must be implemented by subclasses")

    @abstractmethod
    def configure_header(self, **header_params):
        """
        Setup the current header with the provided parameters.  This can be
        used to set fields like the gas limit or timestamp to value different
        than their computed defaults.
        """
        raise NotImplementedError("Must be implemented by subclasses")

    @classmethod
    @abstractmethod
    def compute_difficulty(cls, parent_header, timestamp):
        raise NotImplementedError("Must be implemented by subclasses")

    #
    # Snapshot and Revert
    #
    def clear_journal(self):
        """
        Clear the journal.  This should be called at any point of VM execution
        where the statedb is being committed, such as after a transaction has
        been applied to a block.
        """
        self.chaindb.clear()

    #
    # State
    #
    @classmethod
    def get_state_class(cls):
        """
        Return the class that this VM uses for states.
        """
        if cls._state_class is None:
            raise AttributeError("No `_state_class` has been set for this VM")

        return cls._state_class

    @classmethod
    def get_state(cls, chaindb, block, prev_hashes):
        """
        Return state object

        :param ChainDB chaindb: chaindb which cointains the state data
        :param Block block: block defining the state root and receipts
        :param tuple prev_hashes: previous block headers
        :return: state with root defined in block
        """
        execution_context = block.header.create_execution_context(prev_hashes)
        receipts = block.get_receipts(chaindb)

        return cls.get_state_class()(
            chaindb,
            execution_context=execution_context,
            state_root=block.header.state_root,
            receipts=receipts,
        )

    @property
    def state(self):
        """Return current state property
        """
        return self.get_state(
            chaindb=self.chaindb,
            block=self.block,
            prev_hashes=self.previous_hashes
        )<|MERGE_RESOLUTION|>--- conflicted
+++ resolved
@@ -208,12 +208,8 @@
         temp_block = self.generate_block_from_parent_header_and_coinbase(header, header.coinbase)
         prev_hashes = (header.hash, ) + self.previous_hashes
         state = self.get_state(self.chaindb, temp_block, prev_hashes)
-<<<<<<< HEAD
-        if state.gas_used > 0:
-            raise Exception("There must not be any gas used in a fresh temporary block")
-=======
         assert state.gas_used == 0, "There must not be any gas used in a fresh temporary block"
->>>>>>> dcb7ed5a
+
 
         snapshot = state.snapshot()
         yield state
